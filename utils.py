--- conflicted
+++ resolved
@@ -273,17 +273,13 @@
         # return the tokenized inputs, the text prompts, and the true label
         return neg_ids, pos_ids, neg_prompt, pos_prompt, true_answer
 
-<<<<<<< HEAD
 def toxic_preprocess(item):
     item["text"] = item["comment_text"]
     item["label"] = item["toxic"]
     return item
 
 def get_dataloader(dataset_name, split, tokenizer, prompt_idx, batch_size=16, num_examples=1000,
-=======
-    
-def get_dataloader(dataset_name, dataset_dir, split, tokenizer, prompt_idx, batch_size=16, num_examples=1000,
->>>>>>> 5bffab84
+
                    model_type="encoder_decoder", use_decoder=False, device="cuda", pin_memory=True, num_workers=1):
     """
     Creates a dataloader for a given dataset (and its split), tokenizer, and prompt index
@@ -291,13 +287,9 @@
     Takes a random subset of (at most) num_examples samples from the dataset that are not truncated by the tokenizer.
     """
     # load the raw dataset
-<<<<<<< HEAD
     raw_dataset = load_dataset(dataset_name, data_dir="jigsaw")[split]
     preprocessed_dataset = raw_dataset.map(toxic_preprocess)
-=======
-    raw_dataset = load_dataset(dataset_name, data_dir=dataset_dir)[split]
-
->>>>>>> 5bffab84
+
     # load all the prompts for that dataset
     all_prompts = DatasetTemplates(dataset_name)
     # create the ConstrastDataset
